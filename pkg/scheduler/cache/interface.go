--- conflicted
+++ resolved
@@ -39,11 +39,6 @@
 	// TODO(jinzhej): clean up expire Tasks.
 	Bind(task *api.TaskInfo, hostname string) error
 
-<<<<<<< HEAD
-	Evict(task *api.TaskInfo) error
-
-	UpdateScheduledTime(task *api.TaskInfo) error
-=======
 	// Evict evicts the task to release resources.
 	Evict(task *api.TaskInfo, reason string) error
 
@@ -64,7 +59,6 @@
 type VolumeBinder interface {
 	AllocateVolumes(task *api.TaskInfo, hostname string) error
 	BindVolumes(task *api.TaskInfo) error
->>>>>>> 456b6fb9
 }
 
 type Binder interface {
